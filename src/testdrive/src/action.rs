--- conflicted
+++ resolved
@@ -484,7 +484,6 @@
     })
 }
 
-<<<<<<< HEAD
 fn get_kinesis_details_for_localstack() -> (
     KinesisClient,
     String,
@@ -513,7 +512,8 @@
         DUMMY_AWS_SECRET_ACCESS_KEY.to_string(),
         None, // default to no token
     )
-=======
+}
+
 /// Helper function used to compare two arrays of Avro values
 pub fn get_values_in_first_list_not_in_second(
     first_list: &[AvroValue],
@@ -532,5 +532,4 @@
         }
     }
     missing_values
->>>>>>> f05920fa
 }