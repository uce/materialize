--- conflicted
+++ resolved
@@ -180,8 +180,6 @@
                         name: self.parse_object_name()?,
                     }),
                     "EXPLAIN" => Ok(self.parse_explain()?),
-<<<<<<< HEAD
-                    "FLUSH" => Ok(self.parse_flush()?),
                     _ => parser_err!(
                         self,
                         self.peek_prev_range(),
@@ -190,12 +188,6 @@
                             w.to_string()
                         )
                     ),
-=======
-                    _ => parser_err!(format!(
-                        "Unexpected keyword {:?} at the beginning of a statement",
-                        w.to_string()
-                    )),
->>>>>>> ea98e467
                 },
                 Token::LParen => {
                     self.prev_token();
@@ -2830,30 +2822,6 @@
             query: Box::new(self.parse_query()?),
         })
     }
-<<<<<<< HEAD
-
-    /// Parse a statement like `FLUSH SOURCE foo` or `FLUSH ALL SOURCES`,
-    /// assuming that the `FLUSH` token has already been consumed.
-    ///
-    /// This causes the source (or sources) to downgrade their capability(-ies),
-    /// promising not to send any new data for the current timestamp
-    pub fn parse_flush(&mut self) -> Result<Statement, ParserError> {
-        if self.parse_keywords(vec!["ALL", "SOURCES"]) {
-            Ok(Statement::FlushAllSources)
-        } else if self.parse_keyword("SOURCE") {
-            Ok(Statement::FlushSource {
-                name: self.parse_object_name()?,
-            })
-        } else {
-            self.expected(
-                self.peek_range(),
-                "ALL SOURCES or SOURCE",
-                self.peek_token(),
-            )?
-        }
-    }
-=======
->>>>>>> ea98e467
 }
 
 impl Word {
